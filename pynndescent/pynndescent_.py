# Author: Leland McInnes <leland.mcinnes@gmail.com>
#
# License: BSD 2 clause

from warnings import warn

import numba
import numpy as np
from sklearn.utils import check_random_state, check_array
from sklearn.base import BaseEstimator, TransformerMixin
from scipy.sparse import lil_matrix, csr_matrix, isspmatrix_csr

import heapq

import pynndescent.sparse as sparse
import pynndescent.sparse_nndescent as sparse_nnd
import pynndescent.distances as dist
import pynndescent.threaded as threaded
import pynndescent.sparse_threaded as sparse_threaded

from pynndescent.utils import (
    tau_rand_int,
    make_heap,
    heap_push,
    seed,
    deheap_sort,
    new_build_candidates,
    ts,
    simple_heap_push,
    has_been_visited,
    mark_visited,
    apply_graph_updates_high_memory,
    apply_graph_updates_low_memory,
)

from pynndescent.rp_trees import (
    make_forest,
    rptree_leaf_array,
    search_flat_tree,
    convert_tree_format,
    FlatTree,
)

update_type = numba.types.List(
    numba.types.List((numba.types.int64, numba.types.int64, numba.types.float64))
)

INT32_MIN = np.iinfo(np.int32).min + 1
INT32_MAX = np.iinfo(np.int32).max - 1

FLOAT32_EPS = np.finfo(np.float32).eps


@numba.njit(
    fastmath=True,
    locals={
        "candidate": numba.types.int32,
        "d": numba.types.float32,
        "visited": numba.types.uint8[::1],
        "indices": numba.types.int32[::1],
        "indptr": numba.types.int32[::1],
        "data": numba.types.float32[:, ::1],
        "heap_size": numba.types.int16,
        "distance_scale": numba.types.float32,
        "seed_scale": numba.types.float32,
    },
)
def search_from_init(
    current_query,
    data,
    indptr,
    indices,
    heap_priorities,
    heap_indices,
    epsilon,
    visited,
    dist,
):
    distance_scale = 1.0 + epsilon
    distance_bound = distance_scale * heap_priorities[0]
    heap_size = heap_priorities.shape[0]

    seed_set = [(heap_priorities[j], heap_indices[j]) for j in range(heap_size)]
    heapq.heapify(seed_set)

    # Find smallest seed point
    d_vertex, vertex = heapq.heappop(seed_set)

    while d_vertex < distance_bound:

        for j in range(indptr[vertex], indptr[vertex + 1]):

            candidate = indices[j]

            if has_been_visited(visited, candidate) == 0:
                mark_visited(visited, candidate)

                d = dist(data[candidate], current_query)

                if d < distance_bound:
                    simple_heap_push(heap_priorities, heap_indices, d, candidate)
                    heapq.heappush(seed_set, (d, candidate))
                    # Update bound
                    distance_bound = distance_scale * heap_priorities[0]

        # find new smallest seed point
        if len(seed_set) == 0:
            break
        else:
            d_vertex, vertex = heapq.heappop(seed_set)

    return heap_priorities, heap_indices


@numba.njit(
    fastmath=True,
    locals={
        "heap_priorities": numba.types.float32[::1],
        "heap_indices": numba.types.int32[::1],
        "indices": numba.types.int32[::1],
        "candidate": numba.types.int32,
        "current_query": numba.types.float32[::1],
        "d": numba.types.float32,
        "n_random_samples": numba.types.int32,
        "visited": numba.types.uint8[::1],
    },
)
def search_init(
    current_query, k, data, forest, n_neighbors, visited, dist, rng_state
):

    heap_priorities = np.float32(np.inf) + np.zeros(k, dtype=np.float32)
    heap_indices = np.int32(-1) + np.zeros(k, dtype=np.int32)

    n_random_samples = min(k, n_neighbors)

    for tree in forest:
        indices = search_flat_tree(
            current_query,
            tree.hyperplanes,
            tree.offsets,
            tree.children,
            tree.indices,
            rng_state,
        )

        n_initial_points = indices.shape[0]
        n_random_samples = min(k, n_neighbors) - n_initial_points

        for j in range(n_initial_points):
            candidate = indices[j]
            d = dist(data[candidate], current_query)
            # indices are guaranteed different
            simple_heap_push(heap_priorities, heap_indices, d, candidate)
            mark_visited(visited, candidate)

    if n_random_samples > 0:
        for i in range(n_random_samples):
            candidate = np.abs(tau_rand_int(rng_state)) % data.shape[0]
            if has_been_visited(visited, candidate) == 0:
                d = dist(data[candidate], current_query)
                simple_heap_push(heap_priorities, heap_indices, d, candidate)
                mark_visited(visited, candidate)

    return heap_priorities, heap_indices


@numba.njit(
    locals={
        "current_query": numba.types.float32[::1],
        "i": numba.types.uint32,
        "heap_priorities": numba.types.float32[::1],
        "heap_indices": numba.types.int32[::1],
<<<<<<< HEAD
#        "result": numba.types.float32[:, :, ::1],
=======
        # "result": numba.types.Tuple((
        #     numba.types.int32[:, ::1],
        #     numba.types.float32[:, ::1],
        #     numba.types.uint8[:, ::1],
        # ))
>>>>>>> 45d53f54
    }
)
def search(
    query_points,
    k,
    data,
    forest,
    indptr,
    indices,
    epsilon,
    n_neighbors,
    visited,
    dist,
    rng_state,
):

    result = make_heap(query_points.shape[0], k)
    for i in range(query_points.shape[0]):
        visited[:] = 0
        current_query = query_points[i]
        heap_priorities, heap_indices = search_init(
            current_query,
            k,
            data,
            forest,
            n_neighbors,
            visited,
            dist,
            rng_state,
        )
        heap_priorities, heap_indices = search_from_init(
            current_query,
            data,
            indptr,
            indices,
            heap_priorities,
            heap_indices,
            epsilon,
            visited,
            dist,
        )

        result[0][i] = heap_indices
        result[1][i] = heap_priorities

    return result


@numba.njit(parallel=True)
def generate_leaf_updates(leaf_block, dist_thresholds, data, dist):

    updates = [[(-1, -1, np.inf)] for i in range(leaf_block.shape[0])]

    for n in numba.prange(leaf_block.shape[0]):
        for i in range(leaf_block.shape[1]):
            p = leaf_block[n, i]
            if p < 0:
                break

            for j in range(i + 1, leaf_block.shape[1]):
                q = leaf_block[n, j]
                if q < 0:
                    break

                d = dist(data[p], data[q])
                if d < dist_thresholds[p] or d < dist_thresholds[q]:
                    updates[n].append((p, q, d))

    return updates


@numba.njit()
def init_rp_tree(data, dist, current_graph, leaf_array):

    n_leaves = leaf_array.shape[0]
    block_size = 65536
    n_blocks = n_leaves // block_size

    for i in range(n_blocks + 1):
        block_start = i * block_size
        block_end = min(n_leaves, (i + 1) * block_size)

        leaf_block = leaf_array[block_start:block_end]
        dist_thresholds = current_graph[1][:, 0]

        updates = generate_leaf_updates(
            leaf_block, dist_thresholds, data, dist,
        )

        for j in range(len(updates)):
            for k in range(len(updates[j])):
                p, q, d = updates[j][k]

                if p == -1 or q == -1:
                    continue

                heap_push(current_graph, p, d, q, 1)
                heap_push(current_graph, q, d, p, 1)


@numba.njit(fastmath=True)
def init_random(
    n_neighbors, data, heap, dist, rng_state, seed_per_row=False
):
    for i in range(data.shape[0]):
        if seed_per_row:
            seed(rng_state, i)
        if heap[0][i, 0] < 0.0:
            for j in range(n_neighbors - np.sum(heap[0][i] >= 0.0)):
                idx = np.abs(tau_rand_int(rng_state)) % data.shape[0]
                d = dist(data[idx], data[i])
                heap_push(heap, i, d, idx, 1)

    return


@numba.njit(parallel=True)
def generate_graph_updates(
    new_candidate_block, old_candidate_block, dist_thresholds, data, dist,
):

    block_size = new_candidate_block.shape[0]
    updates = [[(-1, -1, np.inf)] for i in range(block_size)]
    max_candidates = new_candidate_block.shape[1]

    for i in numba.prange(block_size):
        for j in range(max_candidates):
            p = int(new_candidate_block[i, j])
            if p < 0:
                continue
            for k in range(j, max_candidates):
                q = int(new_candidate_block[i, k])
                if q < 0:
                    continue

                d = dist(data[p], data[q])
                if d <= dist_thresholds[p] or d <= dist_thresholds[q]:
                    updates[i].append((p, q, d))

            for k in range(max_candidates):
                q = int(old_candidate_block[i, k])
                if q < 0:
                    continue

                d = dist(data[p], data[q])
                if d <= dist_thresholds[p] or d <= dist_thresholds[q]:
                    updates[i].append((p, q, d))

    return updates


@numba.njit()
def nn_descent_internal_low_memory_parallel(
    current_graph,
    data,
    n_neighbors,
    rng_state,
    max_candidates=50,
    dist=dist.euclidean,
    n_iters=10,
    delta=0.001,
    verbose=False,
    seed_per_row=False,
):
    n_vertices = data.shape[0]
    block_size = 16384
    n_blocks = n_vertices // block_size

    for n in range(n_iters):
        if verbose:
            print("\t", n, " / ", n_iters)

        (new_candidate_neighbors, old_candidate_neighbors) = new_build_candidates(
            current_graph,
            n_vertices,
            n_neighbors,
            max_candidates,
            rng_state,
            seed_per_row,
        )

        c = 0
        for i in range(n_blocks + 1):
            block_start = i * block_size
            block_end = min(n_vertices, (i + 1) * block_size)

            new_candidate_block = new_candidate_neighbors[0][block_start:block_end]
            old_candidate_block = old_candidate_neighbors[0][block_start:block_end]
            dist_thresholds = current_graph[1][:, 0]

            updates = generate_graph_updates(
                new_candidate_block,
                old_candidate_block,
                dist_thresholds,
                data,
                dist,
            )

            c += apply_graph_updates_low_memory(current_graph, updates)

        if c <= delta * n_neighbors * data.shape[0]:
            return


@numba.njit()
def nn_descent_internal_high_memory_parallel(
    current_graph,
    data,
    n_neighbors,
    rng_state,
    max_candidates=50,
    dist=dist.euclidean,
    n_iters=10,
    delta=0.001,
    verbose=False,
    seed_per_row=False,
):
    n_vertices = data.shape[0]
    block_size = 16384
    n_blocks = n_vertices // block_size

    in_graph = [
        set(current_graph[0][i].astype(np.int64)) for i in range(current_graph[0].shape[0])
    ]

    for n in range(n_iters):
        if verbose:
            print("\t", n, " / ", n_iters)

        (new_candidate_neighbors, old_candidate_neighbors) = new_build_candidates(
            current_graph,
            n_vertices,
            n_neighbors,
            max_candidates,
            rng_state,
            seed_per_row,
        )

        c = 0
        for i in range(n_blocks + 1):
            block_start = i * block_size
            block_end = min(n_vertices, (i + 1) * block_size)

            new_candidate_block = new_candidate_neighbors[0][block_start:block_end]
            old_candidate_block = old_candidate_neighbors[0][block_start:block_end]
            dist_thresholds = current_graph[1][:, 0]

            updates = generate_graph_updates(
                new_candidate_block,
                old_candidate_block,
                dist_thresholds,
                data,
                dist,
            )

            c += apply_graph_updates_high_memory(current_graph, updates, in_graph)

        if c <= delta * n_neighbors * data.shape[0]:
            return


@numba.njit()
def nn_descent(
    data,
    n_neighbors,
    rng_state,
    max_candidates=50,
    dist=dist.euclidean,
    n_iters=10,
    delta=0.001,
    rp_tree_init=True,
    leaf_array=None,
    low_memory=False,
    verbose=False,
    seed_per_row=False,
):

    current_graph = make_heap(data.shape[0], n_neighbors)

    if rp_tree_init:
        init_rp_tree(data, dist, current_graph, leaf_array)

    init_random(
        n_neighbors, data, current_graph, dist, rng_state, seed_per_row
    )

    if low_memory:
        nn_descent_internal_low_memory_parallel(
            current_graph,
            data,
            n_neighbors,
            rng_state,
            max_candidates=max_candidates,
            dist=dist,
            n_iters=n_iters,
            delta=delta,
            verbose=verbose,
            seed_per_row=seed_per_row,
        )
    else:
        nn_descent_internal_high_memory_parallel(
            current_graph,
            data,
            n_neighbors,
            rng_state,
            max_candidates=max_candidates,
            dist=dist,
            n_iters=n_iters,
            delta=delta,
            verbose=verbose,
            seed_per_row=seed_per_row,
        )

    return deheap_sort(current_graph)


@numba.njit(parallel=True)
def diversify(indices, distances, data, dist, epsilon=0.01):

    for i in numba.prange(indices.shape[0]):

        new_indices = [indices[i, 0]]
        new_distances = [distances[i, 0]]
        for j in range(1, indices.shape[1]):
            if indices[i, j] < 0:
                break

            flag = True
            for k in range(len(new_indices)):
                c = new_indices[k]
                d = dist(data[indices[i, j]], data[c])
                if new_distances[k] > FLOAT32_EPS and d < epsilon * distances[i, j]:
                    flag = False
                    break

            if flag:
                new_indices.append(indices[i, j])
                new_distances.append(distances[i, j])

        for j in range(indices.shape[1]):
            if j < len(new_indices):
                indices[i, j] = new_indices[j]
                distances[i, j] = new_distances[j]
            else:
                indices[i, j] = -1
                distances[i, j] = np.inf

    return indices, distances


@numba.njit(parallel=True)
def diversify_csr(
    graph_indptr, graph_indices, graph_data, source_data, dist, epsilon=0.01
):
    n_nodes = graph_indptr.shape[0] - 1

    for i in numba.prange(n_nodes):

        current_indices = graph_indices[graph_indptr[i] : graph_indptr[i + 1]]
        current_data = graph_data[graph_indptr[i] : graph_indptr[i + 1]]

        order = np.argsort(current_data)
        retained = np.ones(order.shape[0], dtype=np.int8)

        for idx in range(1, order.shape[0]):

            j = order[idx]

            for k in range(idx):
                if retained[k] == 1:
                    d = dist(
                        source_data[current_indices[j]],
                        source_data[current_indices[k]],
                    )
                    if current_data[k] > FLOAT32_EPS and d < epsilon * current_data[j]:
                        retained[j] = 0
                        break

        for idx in range(order.shape[0]):
            j = order[idx]
            if retained[j] == 0:
                graph_data[graph_indptr[i] + j] = 0

    return


@numba.njit(parallel=True)
def degree_prune_internal(indptr, data, max_degree=20):
    for i in numba.prange(indptr.shape[0] - 1):
        row_data = data[indptr[i] : indptr[i + 1]]
        if row_data.shape[0] > max_degree:
            cut_value = np.sort(row_data)[max_degree]
            for j in range(indptr[i], indptr[i + 1]):
                if data[j] > cut_value:
                    data[j] = 0.0

    return


def degree_prune(graph, max_degree=20):
    """Prune the k-neighbors graph back so that nodes have a maximum
    degree of ``max_degree``.

    Parameters
    ----------
    graph: sparse matrix
        The adjacency matrix of the graph

    max_degree: int (optional, default 20)
        The maximum degree of any node in the pruned graph

    Returns
    -------
    result: sparse matrix
        The pruned graph.
    """
    degree_prune_internal(graph.indptr, graph.data, max_degree)
    graph.eliminate_zeros()
    return graph


def resort_tree_indices(tree, tree_order):
    """Given a new data indexing, resort the tree indices to match"""
    new_tree = FlatTree(
        tree.hyperplanes,
        tree.offsets,
        tree.children,
        tree.indices[tree_order].astype(np.int32, order="C"),
        tree.leaf_size,
    )
    return new_tree


class NNDescent(object):
    """NNDescent for fast approximate nearest neighbor queries. NNDescent is
    very flexible and supports a wide variety of distances, including
    non-metric distances. NNDescent also scales well against high dimensional
    graph_data in many cases. This implementation provides a straightfoward
    interface, with access to some tuning parameters.

    Parameters
    ----------
    data: array os shape (n_samples, n_features)
        The training graph_data set to find nearest neighbors in.

    metric: string or callable (optional, default='euclidean')
        The metric to use for computing nearest neighbors. If a callable is
        used it must be a numba njit compiled function. Supported metrics
        include:
            * euclidean
            * manhattan
            * chebyshev
            * minkowski
            * canberra
            * braycurtis
            * mahalanobis
            * wminkowski
            * seuclidean
            * cosine
            * correlation
            * haversine
            * hamming
            * jaccard
            * dice
            * russelrao
            * kulsinski
            * rogerstanimoto
            * sokalmichener
            * sokalsneath
            * yule
            * hellinger
        Metrics that take arguments (such as minkowski, mahalanobis etc.)
        can have arguments passed via the metric_kwds dictionary. At this
        time care must be taken and dictionary elements must be ordered
        appropriately; this will hopefully be fixed in the future.

    metric_kwds: dict (optional, default {})
        Arguments to pass on to the metric, such as the ``p`` value for
        Minkowski distance.

    n_neighbors: int (optional, default=15)
        The number of neighbors to use in k-neighbor graph graph_data structure
        used for fast approximate nearest neighbor search. Larger values
        will result in more accurate search results at the cost of
        computation time.

    n_trees: int (optional, default=None)
        This implementation uses random projection forests for initializing the index
        build process. This parameter controls the number of trees in that forest. A
        larger number will result in more accurate neighbor computation at the cost
        of performance. The default of None means a value will be chosen based on the
        size of the graph_data.

    leaf_size: int (optional, default=None)
        The maximum number of points in a leaf for the random projection trees.
        The default of None means a value will be chosen based on n_neighbors.

    pruning_degree_multiplier: float (optional, default=2.0)
        How aggressively to prune the graph. Since the search graph is undirected
        (and thus includes nearest neighbors and reverse nearest neighbors) vertices
        can have very high degree -- the graph will be pruned such that no
        vertex has degree greater than
        ``pruning_degree_multiplier * n_neighbors``.

    diversify_epsilon: float (optional, default=1.0)
        The search graph get "diversified" by removing potentially unnecessary
        edges. This controls the volume of edges removed. A value of 0.0 ensures
        that no edges get removed, and larger values result in significantly more
        aggressive edge removal. Values above 1.0 are not recommended.

    tree_init: bool (optional, default=True)
        Whether to use random projection trees for initialization.

    random_state: int, RandomState instance or None, optional (default: None)
        If int, random_state is the seed used by the random number generator;
        If RandomState instance, random_state is the random number generator;
        If None, the random number generator is the RandomState instance used
        by `np.random`.

    algorithm: string (optional, default='standard')
        This implementation provides an alternative algorithm for
        construction of the k-neighbors graph used as a search index. The
        alternative algorithm can be fast for large ``n_neighbors`` values.
        The``'alternative'`` algorithm has been deprecated and is no longer
        available.

    low_memory: boolean (optional, default=False)
        Whether to use a lower memory, but more computationally expensive
        approach to index construction. This defaults to false as for most
        cases it speeds index construction, but if you are having issues
        with excessive memory use for your dataset consider setting this
        to True.

    max_candidates: int (optional, default=20)
        Internally each "self-join" keeps a maximum number of candidates (
        nearest neighbors and reverse nearest neighbors) to be considered.
        This value controls this aspect of the algorithm. Larger values will
        provide more accurate search results later, but potentially at
        non-negligible computation cost in building the index. Don't tweak
        this value unless you know what you're doing.

    n_iters: int (optional, default=None)
        The maximum number of NN-descent iterations to perform. The
        NN-descent algorithm can abort early if limited progress is being
        made, so this only controls the worst case. Don't tweak
        this value unless you know what you're doing. The default of None means
        a value will be chosen based on the size of the graph_data.

    delta: float (optional, default=0.001)
        Controls the early abort due to limited progress. Larger values
        will result in earlier aborts, providing less accurate indexes,
        and less accurate searching. Don't tweak this value unless you know
        what you're doing.

    n_jobs: int or None, optional (default=None)
        The number of parallel jobs to run for neighbors index construction.
        ``None`` means 1 unless in a :obj:`joblib.parallel_backend` context.
        ``-1`` means using all processors.

    compressed: bool (optional, default=False)
        Whether to prune out data not needed for searching the index. This will
        result in a significantly smaller index, particularly useful for saving,
        but will remove information that might otherwise be useful.

    verbose: bool (optional, default=False)
        Whether to print status graph_data during the computation.
    """

    def __init__(
        self,
        data,
        metric="euclidean",
        metric_kwds=None,
        n_neighbors=15,
        n_trees=None,
        leaf_size=None,
        pruning_degree_multiplier=2.0,
        diversify_epsilon=1.0,
        n_search_trees=1,
        tree_init=True,
        random_state=None,
        algorithm="standard",
        low_memory=False,
        max_candidates=None,
        n_iters=None,
        delta=0.001,
        n_jobs=None,
        compressed=False,
        seed_per_row=False,
        verbose=False,
    ):

        if n_trees is None:
            n_trees = 5 + int(round((data.shape[0]) ** 0.5 / 20.0))
            n_trees = min(64, n_trees) # Only so many trees are useful
        if n_iters is None:
            n_iters = max(5, int(round(np.log2(data.shape[0]))))

        self.n_trees = n_trees
        self.n_neighbors = n_neighbors
        self.metric = metric
        self.metric_kwds = metric_kwds
        self.leaf_size = leaf_size
        self.prune_degree_multiplier = pruning_degree_multiplier
        self.diversify_epsilon = diversify_epsilon
        self.n_search_trees = n_search_trees
        self.max_candidates = max_candidates
        self.low_memory = low_memory
        self.n_iters = n_iters
        self.delta = delta
        self.dim = data.shape[1]
        self.n_jobs = n_jobs
        self.compressed = compressed
        self.verbose = verbose

        data = check_array(data, dtype=np.float32, accept_sparse="csr", order="C")
        self._raw_data = data

        if not tree_init or n_trees == 0:
            self.tree_init = False
        else:
            self.tree_init = True

        metric_kwds = metric_kwds or {}
        self._dist_args = tuple(metric_kwds.values())

        self.random_state = random_state

        current_random_state = check_random_state(self.random_state)

        self._distance_correction = None

        if callable(metric):
            _distance_func = metric
        elif metric in dist.named_distances:
            if metric in dist.fast_distance_alternatives:
                _distance_func = dist.fast_distance_alternatives[metric]["dist"]
                _distance_correction = dist.fast_distance_alternatives[metric][
                    "correction"
                ]
            else:
                _distance_func = dist.named_distances[metric]
        else:
            raise ValueError("Metric is neither callable, " + "nor a recognised string")

        # Create a partial function for distances with arguments
        if len(self._dist_args) > 0:
            @numba.njit()
            def _partial_dist_func(x, y):
                return _distance_func(x, y, *self._dist_args)
            self._distance_func = _partial_dist_func
        else:
            self._distance_func = _distance_func

        if metric in ("cosine", "correlation", "dice", "jaccard", "hellinger"):
            self._angular_trees = True
        else:
            self._angular_trees = False

        self.rng_state = current_random_state.randint(INT32_MIN, INT32_MAX, 3).astype(
            np.int64
        )

        if self.tree_init:
            if verbose:
                print(ts(), "Building RP forest with", str(n_trees), "trees")
            self._rp_forest = make_forest(
                data,
                n_neighbors,
                n_trees,
                leaf_size,
                self.rng_state,
                current_random_state,
                self.n_jobs,
                self._angular_trees,
            )
            leaf_array = rptree_leaf_array(self._rp_forest)
        else:
            self._rp_forest = None
            leaf_array = np.array([[-1]])

        if self.max_candidates is None:
            effective_max_candidates = min(60, self.n_neighbors)
        else:
            effective_max_candidates = self.max_candidates

        if threaded.effective_n_jobs_with_context(n_jobs) != 1:
            if algorithm != "standard":
                raise ValueError(
                    "Algorithm {} not supported in parallel mode".format(algorithm)
                )
            if verbose:
                print(ts(), "parallel NN descent for", str(n_iters), "iterations")

            if isspmatrix_csr(self._raw_data):
                # Sparse case
                self._is_sparse = True
                if metric in sparse.sparse_named_distances:
                    if metric in sparse.sparse_fast_distance_alternatives:
                        _distance_func = \
                        sparse.sparse_fast_distance_alternatives[metric][
                            "dist"
                        ]
                        self._distance_correction = \
                        sparse.sparse_fast_distance_alternatives[metric][
                            "correction"
                        ]
                    else:
                        _distance_func = sparse.sparse_named_distances[metric]

                    if metric in sparse.sparse_need_n_features:
                        metric_kwds["n_features"] = self._raw_data.shape[1]
                    self._dist_args = tuple(metric_kwds.values())

                    # Create a partial function for distances with arguments
                    if len(self._dist_args) > 0:
                        @numba.njit()
                        def _partial_dist_func(ind1, data1, ind2, data2):
                            return _distance_func(
                                ind1, data1, ind2, data2, *self._dist_args
                            )

                        self._distance_func = _partial_dist_func
                    else:
                        self._distance_func = _distance_func
                else:
                    raise ValueError(
                        "Metric {} not supported for sparse graph_data".format(metric)
                    )
                self._neighbor_graph = sparse_threaded.sparse_nn_descent(
                    self._raw_data.indices,
                    self._raw_data.indptr,
                    self._raw_data.data,
                    self._raw_data.shape[0],
                    self.n_neighbors,
                    self.rng_state,
                    effective_max_candidates,
                    self._distance_func,
                    self.n_iters,
                    self.delta,
                    rp_tree_init=self.tree_init,
                    leaf_array=leaf_array,
                    verbose=verbose,
                    n_jobs=n_jobs,
                    seed_per_row=seed_per_row,
                )
            else:
                # Regular case
                self._is_sparse = False
                self._neighbor_graph = threaded.nn_descent(
                    self._raw_data,
                    self.n_neighbors,
                    self.rng_state,
                    effective_max_candidates,
                    self._distance_func,
                    self.n_iters,
                    self.delta,
                    rp_tree_init=self.tree_init,
                    leaf_array=leaf_array,
                    verbose=verbose,
                    n_jobs=n_jobs,
                    seed_per_row=seed_per_row,
                )
        elif algorithm == "standard" or leaf_array.shape[0] == 1:
            if isspmatrix_csr(self._raw_data):

                self._is_sparse = True

                if not self._raw_data.has_sorted_indices:
                    self._raw_data.sort_indices()

                if metric in sparse.sparse_named_distances:
                    if metric in sparse.sparse_fast_distance_alternatives:
                        _distance_func = \
                        sparse.sparse_fast_distance_alternatives[metric][
                            "dist"
                        ]
                        _distance_correction = \
                        sparse.sparse_fast_distance_alternatives[metric][
                            "correction"
                        ]
                    else:
                        _distance_func = sparse.sparse_named_distances[metric]
                else:
                    raise ValueError(
                        "Metric {} not supported for sparse graph_data".format(metric)
                    )

                if metric in sparse.sparse_need_n_features:
                    metric_kwds["n_features"] = self._raw_data.shape[1]
                self._dist_args = tuple(metric_kwds.values())

                # Create a partial function for distances with arguments
                if len(self._dist_args) > 0:
                    @numba.njit()
                    def _partial_dist_func(ind1, data1, ind2, data2):
                        return _distance_func(
                            ind1, data1, ind2, data2, *self._dist_args
                        )

                    self._distance_func = _partial_dist_func
                else:
                    self._distance_func = _distance_func

                if verbose:
                    print(ts(), "metric NN descent for", str(n_iters), "iterations")

                self._neighbor_graph = sparse_nnd.nn_descent(
                    self._raw_data.indices,
                    self._raw_data.indptr,
                    self._raw_data.data,
                    self.n_neighbors,
                    self.rng_state,
                    max_candidates=effective_max_candidates,
                    dist=self._distance_func,
                    n_iters=self.n_iters,
                    delta=self.delta,
                    rp_tree_init=True,
                    leaf_array=leaf_array,
                    low_memory=self.low_memory,
                    verbose=verbose,
                )

            else:

                self._is_sparse = False

                if verbose:
                    print(ts(), "NN descent for", str(n_iters), "iterations")

                self._neighbor_graph = nn_descent(
                    self._raw_data,
                    self.n_neighbors,
                    self.rng_state,
                    effective_max_candidates,
                    self._distance_func,
                    self.n_iters,
                    self.delta,
                    low_memory=self.low_memory,
                    rp_tree_init=True,
                    leaf_array=leaf_array,
                    verbose=verbose,
                    seed_per_row=seed_per_row,
                )
        else:
            raise ValueError("Unknown algorithm selected")

        if np.any(self._neighbor_graph[0] < 0):
            warn(
                "Failed to correctly find n_neighbors for some samples."
                "Results may be less than ideal. Try re-running with"
                "different parameters."
            )

    def _init_search_graph(self):
        if hasattr(self, "_search_graph"):
            return

        self._rp_forest = [
            convert_tree_format(tree, self._raw_data.shape[0])
            for tree in self._rp_forest
        ]

        if self._is_sparse:
            diversified_rows, diversified_data = sparse.diversify(
                self._neighbor_graph[0],
                self._neighbor_graph[1],
                self._raw_data.indices,
                self._raw_data.indptr,
                self._raw_data.data,
                self._distance_func,
                self.diversify_epsilon,
            )
        else:
            diversified_rows, diversified_data = diversify(
                self._neighbor_graph[0],
                self._neighbor_graph[1],
                self._raw_data,
                self._distance_func,
                self.diversify_epsilon,
            )

        self._search_graph = lil_matrix(
            (self._raw_data.shape[0], self._raw_data.shape[0]), dtype=np.float32
        )

        # Preserve any distance 0 points
        diversified_data[diversified_data == 0.0] = FLOAT32_EPS

        self._search_graph.rows = diversified_rows
        self._search_graph.data = diversified_data

        # Get rid of any -1 index entries
        self._search_graph = self._search_graph.tocsr()
        self._search_graph.data[self._search_graph.indices == -1] = 0.0
        self._search_graph.eliminate_zeros()

        # Reverse graph
        reverse_graph = lil_matrix(
            (self._raw_data.shape[0], self._raw_data.shape[0]), dtype=np.float32
        )
        reverse_data = self._neighbor_graph[1].copy()
        reverse_data[reverse_data == 0.0] = FLOAT32_EPS
        reverse_graph.rows = self._neighbor_graph[0]
        reverse_graph.data = reverse_data
        reverse_graph = reverse_graph.tocsr()
        reverse_graph.data[reverse_graph.indices == -1] = 0.0
        reverse_graph.eliminate_zeros()
        reverse_graph = reverse_graph.transpose()
        if self._is_sparse:
            sparse.diversify_csr(
                reverse_graph.indptr,
                reverse_graph.indices,
                reverse_graph.data,
                self._raw_data.indptr,
                self._raw_data.indices,
                self._raw_data.data,
                self._distance_func,
                self.diversify_epsilon,
            )
            pass
        else:
            diversify_csr(
                reverse_graph.indptr,
                reverse_graph.indices,
                reverse_graph.data,
                self._raw_data,
                self._distance_func,
                self.diversify_epsilon,
            )
        reverse_graph.eliminate_zeros()

        self._search_graph = self._search_graph.maximum(reverse_graph).tocsr()

        # Eliminate the diagonal
        n_vertices = self._search_graph.shape[0]
        self._search_graph[np.arange(n_vertices), np.arange(n_vertices)] = 0.0

        self._search_graph.eliminate_zeros()

        self._search_graph = degree_prune(
            self._search_graph,
            int(np.round(self.prune_degree_multiplier * self.n_neighbors)),
        )
        self._search_graph.eliminate_zeros()
        self._search_graph = (self._search_graph != 0).astype(np.int8)

        self._visited = np.zeros(
            (self._raw_data.shape[0] // 8) + 1, dtype=np.uint8, order="C"
        )

        # reorder according to the search tree leaf order
        self._vertex_order = self._rp_forest[0].indices
        row_ordered_graph = self._search_graph[self._vertex_order, :]
        self._search_graph = row_ordered_graph[:, self._vertex_order]
        self._search_graph = self._search_graph.tocsr()
        self._search_graph.sort_indices()

        if self._is_sparse:
            self._raw_data = self._raw_data[self._vertex_order, :]
        else:
            self._raw_data = np.ascontiguousarray(self._raw_data[self._vertex_order, :])

        tree_order = np.argsort(self._vertex_order)
        self._search_forest = tuple(
            resort_tree_indices(tree, tree_order)
            for tree in self._rp_forest[: self.n_search_trees]
        )

        if self.compressed:
            del self._rp_forest
            del self._neighbor_graph

    @property
    def neighbor_graph(self):
        if self.compressed:
            warn("Compressed indexes do not have neighbor graph information.")
            return None
        if self._distance_correction is not None:
            result = (
                self._neighbor_graph[0].copy(),
                self._distance_correction(self._neighbor_graph[1]),
            )
        else:
            result = (self._neighbor_graph[0].copy(), self._neighbor_graph[1].copy())

        return result


    def compress_index(self):
        import gc
        self.compressed = True
        del self._rp_forest
        del self._neighbor_graph
        gc.collect()
        return

    def query(self, query_data, k=10, epsilon=0.1):
        """Query the training graph_data for the k nearest neighbors

        Parameters
        ----------
        query_data: array-like, last dimension self.dim
            An array of points to query

        k: integer (default = 10)
            The number of nearest neighbors to return

        epsilon: float (optional, default=0.1)
            When searching for nearest neighbors of a query point this values
            controls the trade-off between accuracy and search cost. Larger values
            produce more accurate nearest neighbor results at larger computational
            cost for the search. Values should be in the range 0.0 to 0.5, but
            should probably not exceed 0.3 without good reason.

        n_search_trees: int (default 1)
            The number of random projection trees to use in initializing the
            search. More trees will tend to produce more accurate results,
            but cost runtime performance.

        queue_size: float (default 1.0)
            The multiplier of the internal search queue. This controls the
            speed/accuracy tradeoff. Low values will search faster but with
            more approximate results. High values will search more
            accurately, but will require more computation to do so. Values
            should generally be in the range 1.0 to 10.0.

        Returns
        -------
        indices, distances: array (n_query_points, k), array (n_query_points, k)
            The first array, ``indices``, provides the indices of the graph_data
            points in the training set that are the nearest neighbors of
            each query point. Thus ``indices[i, j]`` is the index into the
            training graph_data of the jth nearest neighbor of the ith query points.

            Similarly ``distances`` provides the distances to the neighbors
            of the query points such that ``distances[i, j]`` is the distance
            from the ith query point to its jth nearest neighbor in the
            training graph_data.
        """
        if not self._is_sparse:
            # Standard case
            # query_data = check_array(query_data, dtype=np.float64, order='C')
            query_data = np.asarray(query_data).astype(np.float32, order="C")
            self._init_search_graph()
            result = search(
                query_data,
                k,
                self._raw_data,
                self._search_forest,
                self._search_graph.indptr,
                self._search_graph.indices,
                epsilon,
                self.n_neighbors,
                self._visited,
                self._distance_func,
                self.rng_state,
            )
        else:
            # Sparse case
            query_data = check_array(query_data, accept_sparse="csr", dtype=np.float32)
            if not isspmatrix_csr(query_data):
                query_data = csr_matrix(query_data, dtype=np.float32)
            if not query_data.has_sorted_indices:
                query_data.sort_indices()
            self._init_search_graph()

            result = sparse_nnd.search(
                query_data.indices,
                query_data.indptr,
                query_data.data,
                k,
                self._raw_data.indices,
                self._raw_data.indptr,
                self._raw_data.data,
                self._search_forest,
                self._search_graph.indptr,
                self._search_graph.indices,
                epsilon,
                self.n_neighbors,
                self._visited,
                self._distance_func,
                self.rng_state,
            )

        indices, dists = deheap_sort(result)
        indices, dists = indices[:, :k], dists[:, :k]
        # Sort to input graph_data order
        indices = self._vertex_order[indices]

        if self._distance_correction is not None:
            dists = self._distance_correction(dists)

        return indices, dists


class PyNNDescentTransformer(BaseEstimator, TransformerMixin):
    """PyNNDescentTransformer for fast approximate nearest neighbor transformer.
    It uses the NNDescent algorithm, and is thus
    very flexible and supports a wide variety of distances, including
    non-metric distances. NNDescent also scales well against high dimensional
    graph_data in many cases.

    Transform X into a (weighted) graph of k nearest neighbors

    The transformed graph_data is a sparse graph as returned by kneighbors_graph.

    Parameters
    ----------
    n_neighbors: int (optional, default=5)
        The number of neighbors to use in k-neighbor graph graph_data structure
        used for fast approximate nearest neighbor search. Larger values
        will result in more accurate search results at the cost of
        computation time.

    metric: string or callable (optional, default='euclidean')
        The metric to use for computing nearest neighbors. If a callable is
        used it must be a numba njit compiled function. Supported metrics
        include:
            * euclidean
            * manhattan
            * chebyshev
            * minkowski
            * canberra
            * braycurtis
            * mahalanobis
            * wminkowski
            * seuclidean
            * cosine
            * correlation
            * haversine
            * hamming
            * jaccard
            * dice
            * russelrao
            * kulsinski
            * rogerstanimoto
            * sokalmichener
            * sokalsneath
            * yule
        Metrics that take arguments (such as minkowski, mahalanobis etc.)
        can have arguments passed via the metric_kwds dictionary. At this
        time care must be taken and dictionary elements must be ordered
        appropriately; this will hopefully be fixed in the future.

    metric_kwds: dict (optional, default {})
        Arguments to pass on to the metric, such as the ``p`` value for
        Minkowski distance.

    n_trees: int (optional, default=None)
        This implementation uses random projection forests for initialization
        of searches. This parameter controls the number of trees in that
        forest. A larger number will result in more accurate neighbor
        computation at the cost of performance. The default of None means
        a value will be chosen based on the size of the graph_data.

    leaf_size: int (optional, default=None)
        The maximum number of points in a leaf for the random projection trees.
        The default of None means a value will be chosen based on n_neighbors.

    pruning_degree_multiplier: float (optional, default=2.0)
        How aggressively to prune the graph. Since the search graph is undirected
        (and thus includes nearest neighbors and reverse nearest neighbors) vertices
        can have very high degree -- the graph will be pruned such that no
        vertex has degree greater than
        ``pruning_degree_multiplier * n_neighbors``.

    diversify_epsilon: float (optional, default=0.5)
        The search graph get "diversified" by removing potentially unnecessary
        edges. This controls the volume of edges removed. A value of 0.0 ensures
        that no edges get removed, and larger values result in significantly more
        aggressive edge removal. Values above 1.0 are not recommended.

    n_search_trees: float (optional, default=1)
        The number of random projection trees to use in initializing searching or
        querying.

    search_epsilon: float (optional, default=0.1)
        When searching for nearest neighbors of a query point this values
        controls the trade-off between accuracy and search cost. Larger values
        produce more accurate nearest neighbor results at larger computational
        cost for the search. Values should be in the range 0.0 to 0.5, but
        should probably not exceed 0.3 without good reason.

    tree_init: bool (optional, default=True)
        Whether to use random projection trees for initialization.

    random_state: int, RandomState instance or None, optional (default: None)
        If int, random_state is the seed used by the random number generator;
        If RandomState instance, random_state is the random number generator;
        If None, the random number generator is the RandomState instance used
        by `np.random`.

    algorithm: string (optional, default='standard')
        This implementation provides an alternative algorithm for
        construction of the k-neighbors graph used as a search index. The
        alternative algorithm can be fast for large ``n_neighbors`` values.
        To use the alternative algorithm specify ``'alternative'``.


    low_memory: boolean (optional, default=False)
        Whether to use a lower memory, but more computationally expensive
        approach to index construction. This defaults to false as for most
        cases it speeds index construction, but if you are having issues
        with excessive memory use for your dataset consider setting this
        to True.

    max_candidates: int (optional, default=20)
        Internally each "self-join" keeps a maximum number of candidates (
        nearest neighbors and reverse nearest neighbors) to be considered.
        This value controls this aspect of the algorithm. Larger values will
        provide more accurate search results later, but potentially at
        non-negligible computation cost in building the index. Don't tweak
        this value unless you know what you're doing.

    n_iters: int (optional, default=None)
        The maximum number of NN-descent iterations to perform. The
        NN-descent algorithm can abort early if limited progress is being
        made, so this only controls the worst case. Don't tweak
        this value unless you know what you're doing. The default of None means
        a value will be chosen based on the size of the graph_data.

    early_termination_value: float (optional, default=0.001)
        Controls the early abort due to limited progress. Larger values
        will result in earlier aborts, providing less accurate indexes,
        and less accurate searching. Don't tweak this value unless you know
        what you're doing.

    verbose: bool (optional, default=False)
        Whether to print status graph_data during the computation.

    Examples
    --------
    >>> from sklearn.manifold import Isomap
    >>> from pynndescent import PyNNDescentTransformer
    >>> from sklearn.pipeline import make_pipeline
    >>> estimator = make_pipeline(
    ...     PyNNDescentTransformer(n_neighbors=5),
    ...     Isomap(neighbors_algorithm='precomputed'))
    """

    def __init__(
        self,
        n_neighbors=15,
        metric="euclidean",
        metric_kwds=None,
        n_trees=None,
        leaf_size=None,
        search_epsilon=0.1,
        pruning_degree_multiplier=2.0,
        diversify_epsilon=1.0,
        n_search_trees=1,
        tree_init=True,
        random_state=None,
        algorithm="standard",
        low_memory=False,
        max_candidates=None,
        n_iters=None,
        early_termination_value=0.001,
        verbose=False,
    ):

        self.n_neighbors = n_neighbors
        self.metric = metric
        self.metric_kwds = metric_kwds
        self.n_trees = n_trees
        self.leaf_size = leaf_size
        self.search_epsilon = search_epsilon
        self.pruning_degree_multiplier = pruning_degree_multiplier
        self.diversify_epsilon = diversify_epsilon
        self.n_search_trees = n_search_trees
        self.tree_init = tree_init
        self.random_state = random_state
        self.algorithm = algorithm
        self.low_memory = low_memory
        self.max_candidates = max_candidates
        self.n_iters = n_iters
        self.early_termination_value = early_termination_value
        self.verbose = verbose

    def fit(self, X):
        """Fit the PyNNDescent transformer to build KNN graphs with
        neighbors given by the dataset X.

        Parameters
        ----------
        X : array-like, shape (n_samples, n_features)
            Sample graph_data

        Returns
        -------
        transformer : PyNNDescentTransformer
            The trained transformer
        """
        self.n_samples_fit = X.shape[0]

        if self.metric_kwds is None:
            metric_kwds = {}
        else:
            metric_kwds = self.metric_kwds

        self.index_ = NNDescent(
            X,
            self.metric,
            metric_kwds,
            self.n_neighbors,
            self.n_trees,
            self.leaf_size,
            self.pruning_degree_multiplier,
            self.diversify_epsilon,
            self.n_search_trees,
            self.tree_init,
            self.random_state,
            self.algorithm,
            self.low_memory,
            self.max_candidates,
            self.n_iters,
            self.early_termination_value,
            verbose=self.verbose,
        )

        return self

    def transform(self, X, y=None):
        """Computes the (weighted) graph of Neighbors for points in X

        Parameters
        ----------
        X : array-like, shape (n_samples_transform, n_features)
            Sample graph_data

        Returns
        -------
        Xt : CSR sparse matrix, shape (n_samples_transform, n_samples_fit)
            Xt[i, j] is assigned the weight of edge that connects i to j.
            Only the neighbors have an explicit value.
        """

        if X is None:
            n_samples_transform = self.n_samples_fit
        else:
            n_samples_transform = X.shape[0]

        if X is None:
            indices, distances = self.index_.neighbor_graph
        else:
            indices, distances = self.index_.query(
                X, k=self.n_neighbors, epsilon=self.search_epsilon
            )

        result = lil_matrix((n_samples_transform, self.n_samples_fit), dtype=np.float32)
        result.rows = indices
        result.data = distances

        return result.tocsr()

    def fit_transform(self, X, y=None, **fit_params):
        """Fit to graph_data, then transform it.

        Fits transformer to X and y with optional parameters fit_params
        and returns a transformed version of X.

        Parameters
        ----------
        X : numpy array of shape (n_samples, n_features)
            Training set.

        y : ignored

        Returns
        -------
        Xt : CSR sparse matrix, shape (n_samples, n_samples)
            Xt[i, j] is assigned the weight of edge that connects i to j.
            Only the neighbors have an explicit value.
            The diagonal is always explicit.
        """
        return self.fit(X).transform(X=None)<|MERGE_RESOLUTION|>--- conflicted
+++ resolved
@@ -171,15 +171,11 @@
         "i": numba.types.uint32,
         "heap_priorities": numba.types.float32[::1],
         "heap_indices": numba.types.int32[::1],
-<<<<<<< HEAD
-#        "result": numba.types.float32[:, :, ::1],
-=======
         # "result": numba.types.Tuple((
         #     numba.types.int32[:, ::1],
         #     numba.types.float32[:, ::1],
         #     numba.types.uint8[:, ::1],
         # ))
->>>>>>> 45d53f54
     }
 )
 def search(
