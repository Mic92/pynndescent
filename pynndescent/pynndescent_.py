--- conflicted
+++ resolved
@@ -875,11 +875,7 @@
                 self._is_sparse = True
                 if metric in sparse.sparse_named_distances:
                     if metric in sparse.sparse_fast_distance_alternatives:
-<<<<<<< HEAD
-                        self._distance_func = \
-=======
                         _distance_func = \
->>>>>>> c6c8ef48
                         sparse.sparse_fast_distance_alternatives[metric][
                             "dist"
                         ]
@@ -888,11 +884,7 @@
                             "correction"
                         ]
                     else:
-<<<<<<< HEAD
-                        self._distance_func = sparse.sparse_named_distances[metric]
-=======
                         _distance_func = sparse.sparse_named_distances[metric]
->>>>>>> c6c8ef48
 
                     if metric in sparse.sparse_need_n_features:
                         metric_kwds["n_features"] = self._raw_data.shape[1]
